--- conflicted
+++ resolved
@@ -189,7 +189,6 @@
     # Return the adjusted DataFrame
     return df
 
-<<<<<<< HEAD
 def store_system_info(case_name, system_info):
     # create/locate directory for test case
     os.makedirs(os.path.join('data', 'test_cases', case_name), exist_ok = True)
@@ -197,7 +196,7 @@
     si_df = pd.DataFrame(system_info, index = [0])
     si_df.to_csv(os.path.join('data', 'test_cases', case_name, f'{case_name}_system_info.csv'))
 
-=======
+
 def merge_subsystem_5min_dfs(system_output_dict):
     """
     This function merges select columns from the disparate dataframes from each subsystem model 
@@ -268,5 +267,4 @@
         system_df = pd.merge(system_df, subsystem_dfs[idx+1], on='Datetime', how='inner')
 
     # Return the system-wide dataframe
-    return system_df
->>>>>>> e424b3b5
+    return system_df