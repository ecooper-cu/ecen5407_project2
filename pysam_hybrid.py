# %% Module imports
# Get performance model for each subsystem
import PySAM.Pvsamv1 as pv_model
import PySAM.Windpower as wind_model
import PySAM.Battery as battery_model
<<<<<<< HEAD

# Get function for managing hybrid variables and simulations
=======
import pandas as pd
import os
>>>>>>> fae5e05b
from PySAM.Hybrids.HybridSystem import HybridSystem

# To load inputs from SAM
import json

# To organize and plot outputs from simulation
import pandas as pd
import pysam_helpers
import load_inspection_helpers

# %% Load the inputs from the JSON file
# Note that for the Hybrid System, we use a single JSON file rather than a file per module.
# The JSON file referenced here is from SAM code generator for a PV Wind Battery sytem with a
# Single Owner financial model
inputs_file = 'data/PySam_Inputs/Hybrid_Project/Hybrid.json'
with open(inputs_file, 'r') as f:
        inputs = json.load(f)['input']

# %% Create the hybrid system model using performance model names as defined by the import 
# statements above. The string 'singleowner' indicates the financial model ('hostdeveloper' would
# be another option).
m = HybridSystem([pv_model, wind_model, battery_model], 'singleowner')
m.new()

# %% Load the inputs from the JSON file into the main module
unassigned = m.assign(inputs) # returns a list of unassigned variables if any
print(unassigned)

# Change the minimum battery SoC to 10%
m.battery.value("batt_minimum_SOC", 10)

#%% Run a simulation
m.execute()

# %% Store some outputs
# Be careful to use the correct module names as defined by the HybridSystem() function:
#     pv, pvwatts, wind, gensys, battery, fuelcell
#     _grid, singleowner, utilityrate5, host_developer
pvannualenergy = m.pv.Outputs.annual_energy
windannualenergy = m.wind.Outputs.annual_energy
battrountripefficiency = m.battery.Outputs.average_battery_roundtrip_efficiency
gridannualenergy = m._grid.SystemOutput.annual_energy
npv = m.singleowner.Outputs.project_return_aftertax_npv
windenergytime = m.wind.Outputs.annual_energy_distribution_time # time series of wind production
columns = windenergytime[0][1:] 
row_indices = [row[0] for row in windenergytime[1:]]  
values = [row[1:] for row in windenergytime[1:]]      
windseries_df = pd.DataFrame(values, columns=columns, index=row_indices) # df of windseries

# print outputs
<<<<<<< HEAD
print(f'The annual generation from PV is: {pvannualenergy:.2e} kWh')
print(f'The annual generation from wind is: {windannualenergy:.2e} kWh')
print(f'The round trip efficiency of the battery is: {battrountripefficiency:.2f}%')
print(f"Annual System AC Energy in Year 1 was: {gridannualenergy:.2e} kWh")
print(f"The net present value (NPV) of the system is: ${npv:.2e}")

# Create a dictionary of DataFrames with the outputs from each model
pv_model_outputs = pysam_helpers.parse_model_outputs_into_dataframes(m.pv)
wind_model_outputs = pysam_helpers.parse_model_outputs_into_dataframes(m.wind)
battery_model_outputs = pysam_helpers.parse_model_outputs_into_dataframes(m.battery)
grid_model_outputs = pysam_helpers.parse_model_outputs_into_dataframes(m._grid)
single_owner_outputs = pysam_helpers.parse_model_outputs_into_dataframes(m.singleowner)

# Generate some plots
date_start = '2012-07-27 00:00:00'
date_end = '2012-07-28 00:00:00'

pysam_helpers.plot_values_by_time_range(df=pv_model_outputs['Lifetime 5 Minute Data'], start_time=date_start, end_time=date_end, y_columns=['gen'])
pysam_helpers.plot_values_by_time_range(df=wind_model_outputs['5 Minute Data'], start_time=date_start, end_time=date_end, y_columns=['gen'])
pysam_helpers.plot_values_by_time_range(df=battery_model_outputs['Lifetime 5 Minute Data'], start_time=date_start, end_time=date_end, y_columns=['batt_SOC'])
pysam_helpers.plot_values_by_time_range(df=battery_model_outputs['Lifetime 5 Minute Data'], start_time=date_start, end_time=date_end, y_columns=['batt_to_grid', 'system_to_batt', 'system_to_grid'])

# %% Re-run the model using data with the Feb 29 values subbed in for Feb 28 values.
# We are using input files which represent the resource availability from the year 2012. However, 
# since 2012 is a leap year, SAM won't manage the leap day entries well. As such, the default 
# data (used above) has been modified to eliminate all entries from Feb 29, 2012. 
# Using that data provided us with a baseline for the expected plant output over the course of a 
# non-leap year. We now wish to use data where Feb 28 entries are replaced by values from Feb 29.
# The model outputs using that data can provide information on the expected output during a leap 
# day.

m_leap = HybridSystem([pv_model, wind_model, battery_model], 'singleowner')
m_leap.new()

unassigned = m_leap.assign(inputs)
print(unassigned)

m_leap.pv.SolarResource.solar_resource_file = 'data/222628_32.73_-117.18_2022_interpolated_LEAP.csv'
m_leap.wind.Resource.wind_resource_filename = 'data/wind_speeds/sd_2012_5m_LEAP.csv'

# Change the minimum battery SoC to 10%
m_leap.battery.value("batt_minimum_SOC", 10)

m_leap.execute()

pv_model_leap_outputs = pysam_helpers.parse_model_outputs_into_dataframes(m_leap.pv)
wind_model_leap_outputs = pysam_helpers.parse_model_outputs_into_dataframes(m_leap.wind)
battery_model_leap_outputs = pysam_helpers.parse_model_outputs_into_dataframes(m_leap.battery)
grid_model_leap_outputs = pysam_helpers.parse_model_outputs_into_dataframes(m_leap._grid)
single_owner_leap_outputs = pysam_helpers.parse_model_outputs_into_dataframes(m_leap.singleowner)

# %% Find the Feb 29 energy production as a share of annual energy production
# First, pull the relevant columns from each module output DataFrame into one DataFrame for the 
# system output
pv_df = pv_model_leap_outputs['Lifetime 5 Minute Data'].reset_index()
pv_df = pv_df.loc[:,['Datetime', 'subarray1_dc_gross', 'ac_gross']]
pv_df.rename(columns={'subarray1_dc_gross':'PV DC Gross (kW)', 'ac_gross': 'PV AC Gross (kW)'}, inplace=True)
batt_df = battery_model_leap_outputs['Lifetime 5 Minute Data'].reset_index()
batt_df = batt_df.loc[:,['Datetime', 'batt_to_grid', 'system_to_batt', 'system_to_grid']]
wind_df = wind_model_leap_outputs['5 Minute Data'].reset_index()
wind_df = wind_df.loc[:,['Datetime', 'gen']]
wind_df.rename(columns={'gen':'Wind AC Gross (kW)'}, inplace=True)
system_df = pd.merge(pv_df, batt_df, on='Datetime', how='inner')
system_df = pd.merge(system_df, wind_df, on='Datetime', how='inner')

# Pull together each source of generation to show the total
system_df['PV + Battery Generation (kW)'] = system_df['system_to_batt'] + system_df['system_to_grid'] + system_df['batt_to_grid']
system_df['Generation to Grid (kW)'] = system_df['system_to_grid'] + system_df['Wind AC Gross (kW)'] + system_df['batt_to_grid']
system_df['Total Generation (kW)'] = system_df['PV + Battery Generation (kW)'] + system_df['Wind AC Gross (kW)']

# This plot demonstrates that the 'ac_gross' variable in the PV model output DataFrame is 
# accounting for both energy sent to the battery and energy sent to the grid. 
# To break up the generation by subsystem completely, we need to isolate the variables for the PV 
# production that goes to the grid (not the battery), the wind production that goes to the grid 
# (not) the battery, and the battery energy that goes to the grid.
# In practice, the wind production here is so small that we can just assume that it always goes 
# straight to the grid.
date_start = '2012-07-27 00:00:00'
date_end = '2012-07-28 00:00:00'
system_df.set_index('Datetime', inplace=True)
pysam_helpers.plot_values_by_time_range(df=system_df, start_time=date_start, end_time=date_end, y_columns=['PV AC Gross (kW)', 'Generation to Grid (kW)', 'Total Generation (kW)'])

# Find the leap day generation
system_df['Power to Grid (kW)'] = system_df['batt_to_grid'] + system_df['system_to_grid'] + system_df['Wind AC Gross (kW)']
system_df['Energy to Grid (kWh)'] = system_df['Power to Grid (kW)'] * (5/60)
# Note that the indexing is a little wonky because we're spoofing Feb 29 data as Feb 28 when 
# running the SAM simulation
feb_29_start = pd.Timestamp(f'2012-02-28 00:00:00')
feb_29_end = pd.Timestamp(f'2012-03-01 00:00:00')
system_df.reset_index(inplace=True)
system_df['Datetime'] = pd.to_datetime(system_df['Datetime'])
year_1_mask = system_df['Datetime'] < pd.Timestamp(f'2013-01-01 00:00:00')
feb_29_mask = (system_df['Datetime'] >= feb_29_start) & (system_df['Datetime'] < feb_29_end)
leap_day_generation_kwh = system_df.loc[feb_29_mask, 'Energy to Grid (kWh)'].sum()
year_1_generation_kwh = system_df.loc[year_1_mask, 'Energy to Grid (kWh)'].sum()
leap_day_generation_percent = (leap_day_generation_kwh / year_1_generation_kwh) * 100

# Print the results
print(f"The generation on leap day is: {leap_day_generation_kwh:.2f} kWh.")
print(f"As a fraction of annual generation for year 1, the generation on leap day is: {leap_day_generation_percent:.2f}%")

# %% Compare load to generation
# Build a dataframe of load data
load = load_inspection_helpers.format_load_data(load_filepath='data/Project 2 - Load Profile.xlsx')
load['Load (kW)'] = load['Load (MW)'] * 1000

# Merge the two dataframes
merged = pd.merge(system_df, load, on='Datetime', how='inner')

merged['Excess Generation (kW)'] = merged['Generation to Grid (kW)'] - merged['Load (kW)']
merged['Unmet Load (kW)'] = merged['Load (kW)'] - merged['Generation to Grid (kW)']

# Calculate some metrics on the reliability
threshold = 1e-3 # This is 0.1% of peak load
unmet_threshold = (merged['Load (kW)'].max()) * threshold
unmet_load_mask = merged['Unmet Load (kW)'] > unmet_threshold
unmet_load_instances = unmet_load_mask.sum()
unmet_load_magnitude = merged['Unmet Load (kW)'][unmet_load_mask].sum()
unmet_load_percent = (unmet_load_magnitude / (merged['Load (kW)'].sum())) * 100
merged[unmet_load_mask].plot(x='Datetime', y='Unmet Load (kW)')

# Define some metrics on the cost
lcoe_nom = m.singleowner.Outputs.lcoe_nom
net_cost = m.singleowner.Outputs.cost_installed

# Calculate some metrics on the excess generation
curtailment_mask = merged['Excess Generation (kW)'] > unmet_threshold
curtailment_instances = curtailment_mask.sum()
curtailment_magnitude = merged['Excess Generation (kW)'][curtailment_mask].sum()
curtailment_percent = (curtailment_magnitude * (5/60) / year_1_generation_kwh) * 100
merged[curtailment_mask].plot(x='Datetime', y='Excess Generation (kW)')

# Print some relevant outputs
print(f"The number of instances where the load exceeds the generation by {threshold*100}% is: {unmet_load_instances:d}")
print(f"{unmet_load_percent:.2f}% of annual load was not met by generation")
print(f"{curtailment_percent:.2f}% of annual energy production in Year 1 was curtailed")
print(f"The installed cost of the system is: ${net_cost:.2e}")
print(f"The calculated nominal LCOE is: {(lcoe_nom/100):.2f} $/kWh")

# Plot some results
date_start = '2012-07-27 00:00:00'
date_end = '2012-07-28 00:00:00'
merged.set_index('Datetime', inplace=True)
pysam_helpers.plot_values_by_time_range(df=merged, start_time=date_start, end_time=date_end, y_columns=['Load (kW)', 'Generation to Grid (kW)', 'Total Generation (kW)'])
date_start = '2012-12-19 00:00:00'
date_end = '2012-12-20 00:00:00'
pysam_helpers.plot_values_by_time_range(df=merged, start_time=date_start, end_time=date_end, y_columns=['Load (kW)', 'Generation to Grid (kW)', 'Total Generation (kW)'])
pysam_helpers.plot_values_by_time_range(df=battery_model_outputs['Lifetime 5 Minute Data'], start_time=date_start, end_time=date_end, y_columns=['batt_SOC'])
# %%
=======
print(pvannualenergy)
print(windannualenergy)
print(battrountripefficiency)
print(gridannualenergy)
print(npv)
# %% create same model with leap year data
m = HybridSystem([pv_model, wind_model, battery_model], 'singleowner')
m.new()
inputs['windpower']['wind_resource_filename'] = os.path.join('data', 'wind_speeds', 'sd_2012_5m_leap.csv')
unassigned = m.assign(inputs) # returns a list of unassigned variables if any
print(unassigned)
m.execute()
# %% pull leap year data & combine into single dataframe
windenergytime_1 = m.wind.Outputs.annual_energy_distribution_time # time series of wind production
columns = windenergytime[0][1:] 
row_indices = [row[0] for row in windenergytime[1:]]  
values = [row[1:] for row in windenergytime[1:]]      
windseries_df_1 = pd.DataFrame(values, columns=columns, index=row_indices) # df of windseries
cols = range(1, 367)

# %%
windseries_df.insert(31+28, 368, windseries_df_1[31+28].values)
windseries_df.columns = cols
#%%
>>>>>>> fae5e05b
<|MERGE_RESOLUTION|>--- conflicted
+++ resolved
@@ -3,13 +3,8 @@
 import PySAM.Pvsamv1 as pv_model
 import PySAM.Windpower as wind_model
 import PySAM.Battery as battery_model
-<<<<<<< HEAD
 
 # Get function for managing hybrid variables and simulations
-=======
-import pandas as pd
-import os
->>>>>>> fae5e05b
 from PySAM.Hybrids.HybridSystem import HybridSystem
 
 # To load inputs from SAM
@@ -60,7 +55,6 @@
 windseries_df = pd.DataFrame(values, columns=columns, index=row_indices) # df of windseries
 
 # print outputs
-<<<<<<< HEAD
 print(f'The annual generation from PV is: {pvannualenergy:.2e} kWh')
 print(f'The annual generation from wind is: {windannualenergy:.2e} kWh')
 print(f'The round trip efficiency of the battery is: {battrountripefficiency:.2f}%')
@@ -209,30 +203,4 @@
 date_end = '2012-12-20 00:00:00'
 pysam_helpers.plot_values_by_time_range(df=merged, start_time=date_start, end_time=date_end, y_columns=['Load (kW)', 'Generation to Grid (kW)', 'Total Generation (kW)'])
 pysam_helpers.plot_values_by_time_range(df=battery_model_outputs['Lifetime 5 Minute Data'], start_time=date_start, end_time=date_end, y_columns=['batt_SOC'])
-# %%
-=======
-print(pvannualenergy)
-print(windannualenergy)
-print(battrountripefficiency)
-print(gridannualenergy)
-print(npv)
-# %% create same model with leap year data
-m = HybridSystem([pv_model, wind_model, battery_model], 'singleowner')
-m.new()
-inputs['windpower']['wind_resource_filename'] = os.path.join('data', 'wind_speeds', 'sd_2012_5m_leap.csv')
-unassigned = m.assign(inputs) # returns a list of unassigned variables if any
-print(unassigned)
-m.execute()
-# %% pull leap year data & combine into single dataframe
-windenergytime_1 = m.wind.Outputs.annual_energy_distribution_time # time series of wind production
-columns = windenergytime[0][1:] 
-row_indices = [row[0] for row in windenergytime[1:]]  
-values = [row[1:] for row in windenergytime[1:]]      
-windseries_df_1 = pd.DataFrame(values, columns=columns, index=row_indices) # df of windseries
-cols = range(1, 367)
-
-# %%
-windseries_df.insert(31+28, 368, windseries_df_1[31+28].values)
-windseries_df.columns = cols
-#%%
->>>>>>> fae5e05b
+# %%