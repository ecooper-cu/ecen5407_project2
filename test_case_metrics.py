
import pandas as pd
import json
import matplotlib.pyplot as plt
import os
import numpy as np
import load_inspection_helpers

def calculate_baseline_metrics(test_case, test_case_system_info):
    """
    Determine baseline metrics for the given test case.
    Metrics include:
     - whether the net generation is greater than the net load (feasibility) (bool)
     - total curtailed wind and solar (measure of excess generation) (float)
     - average battery capacity factor (measure of adequate battery sizing) (array size 12)

     Params:
     test_case (pd.DataFrame): contains time series of power generated for wind, solar, battery, geothermal, and load
     test_case_system_info (pd.DataFrame): contains sizing and cost information for system components
     Return:
     Dictionary with stored metrics
    """
<<<<<<< HEAD
    test_case['Datetime'] = pd.to_datetime(test_case['Datetime'])
=======
    # Ensure that the 'Datetime' column in the test case is full of Datetime objects
    test_case['Datetime'] = pd.to_datetime(test_case['Datetime'])
    
>>>>>>> d41f660b
    # check if the system is feasible throughout the year
    test_case, is_feas, infeas_steps = determine_feasibility(test_case)
    unmet_load_metrics = {}
    excess_gen_metrics = calculate_excess_generation(test_case)
    if not is_feas:
        unmet_load_metrics = calculate_reliability_margin(test_case)
    # calculate curtailed wind and solar
    curtailment_report = calculate_curtailment_metrics(test_case, excess_threshold_percent=0.001)
    energy_curtailed = curtailment_report['Curtailed energy in year 1 (kWh)']
    percent_curtailed = curtailment_report['Curtailed energy in year 1 (%)']
    # calculate average battery SOC
    avg_cap = determine_battery_cap(test_case, test_case_system_info)

    return {'feasibility': [is_feas, infeas_steps, unmet_load_metrics],
             'energy_curtailed': energy_curtailed,
             'percent_curtailed': percent_curtailed, 
             'avg_battery_capacity_factor': avg_cap}

def determine_feasibility(test_case):
    # sum over all generation
    total_gen = float(test_case['Generation to Grid (kW)'].sum(axis=0))
    total_load = float(sum(test_case['Load (kW)']))
    net_feas = total_gen >= total_load
    # store timesteps when load > gen
    infeas_timesteps = [test_case['Datetime'].iloc[i]for i in range(test_case.shape[0]) if test_case['Generation to Grid (kW)'].iloc[i] < test_case['Load (kW)'].iloc[i]]
    test_case['Unmet Load'] = test_case['Generation to Grid (kW)'] - test_case['Load (kW)']
    return test_case, net_feas, infeas_timesteps

def calculate_reliability_margin(test_case:pd.DataFrame, threshold = 1e-3):
    unmet_threshold = (test_case['Load (kW)'].max()) * threshold # calculating .1% of peak load
    unmet_load_mask = test_case['Unmet Load'] > unmet_threshold # whether unmet load is greater than .1% peak load
    unmet_load_instances = unmet_load_mask.sum() # number of unmet loads above threshold
    unmet_load_magnitude = test_case['Unmet Load'][unmet_load_mask].sum() # total amount of unmet load above threshold
    unmet_load_percent = (unmet_load_magnitude / (test_case['Load (kW)'].sum())) * 100 # what percent of load is unmet
    return {'number_unmet_load': unmet_load_instances, 'total_unmet_load': unmet_load_magnitude, 'unmet_load_percent': unmet_load_percent}

def calculate_excess_generation(test_case:pd.DataFrame):
    # TODO: histogram of excess generation
    excess_gen_dict = {}
    # calculate total excess generation
    excess_gen = test_case['Available Generation (kW)'] - test_case['Load (kW)']
    total_excess_gen_annual = float(excess_gen.sum(axis=0))
    avg_excess_gen_annual = total_excess_gen_annual/test_case.shape[0]
    excess_gen_dict.update({'total_excess_gen_annual': total_excess_gen_annual, 'avg_excess_gen_annual':avg_excess_gen_annual})
    # calculate excess generation during evening peak
    start_time = pd.to_datetime("16:00").time()  # 4 PM
    end_time = pd.to_datetime("19:00").time()    # 7 PM
    peak_df = test_case[(test_case['Datetime'].dt.time >= start_time) & (test_case['Datetime'].dt.time <= end_time)]
<<<<<<< HEAD
    peak_excess_gen = peak_df['Available Generation (kW)'] - peak_df['Load (kW)']
=======
    peak_excess_gen = peak_df[['pv', 'wind', 'geothermal', 'batt']].sum(axis=1) - peak_df['load']
>>>>>>> d41f660b
    total_excess_gen_peak = float(peak_excess_gen.sum(axis=0))
    avg_excess_gen_peak = total_excess_gen_peak/peak_df.shape[0]
    excess_gen_dict.update({'total_excess_gen_peak': total_excess_gen_peak, 'avg_excess_gen_peak': avg_excess_gen_peak})
    # calculate excess generation during midday
    start_time = pd.to_datetime("11:00").time()  # 11 AM
    end_time = pd.to_datetime("15:00").time()    # 3 PM
    midday_df = test_case[(test_case['Datetime'].dt.time >= start_time) & (test_case['Datetime'].dt.time <= end_time)]
<<<<<<< HEAD
    midday_excess_gen = midday_df['Available Generation (kW)'] - midday_df['Load (kW)']
=======
    midday_excess_gen = midday_df[['pv', 'wind', 'geothermal', 'batt']].sum(axis=1) - midday_df['load']
>>>>>>> d41f660b
    total_excess_gen_midday = float(midday_excess_gen.sum(axis=0))
    avg_excess_gen_midday = total_excess_gen_midday/midday_df.shape[0]
    excess_gen_dict.update({'total_excess_gen_midday': total_excess_gen_midday, 'avg_excess_gen_midday': avg_excess_gen_midday})
    # calculate excess generation during night
    start_time = pd.to_datetime("21:00").time()  # 9 PM
    end_time = pd.to_datetime("5:00").time()    # 5 AM
<<<<<<< HEAD
    nighttime_df = test_case[((test_case['Datetime'].dt.time >= start_time) & 
                              (test_case['Datetime'].dt.time <= pd.to_datetime("23:55").time())) |
                             ((test_case['Datetime'].dt.time >= pd.to_datetime("23:55").time()) & 
                              (test_case['Datetime'].dt.time <= end_time)) ] 
    nighttime_excess_gen = nighttime_df['Available Generation (kW)'] - nighttime_df['Load (kW)']
=======
    nighttime_df = test_case[(test_case['Datetime'].dt.time >= start_time) & (test_case['Datetime'].dt.time <= end_time)]
    nighttime_excess_gen = nighttime_df[['pv', 'wind', 'geothermal', 'batt']].sum(axis=1) - nighttime_df['load']
>>>>>>> d41f660b
    total_excess_gen_nighttime = float(nighttime_excess_gen.sum(axis=0))
    avg_excess_gen_nighttime = total_excess_gen_nighttime/nighttime_df.shape[0]
    excess_gen_dict.update({'total_excess_gen_nighttime': total_excess_gen_nighttime, 'avg_excess_gen_nighttime': avg_excess_gen_nighttime})
    return 

def add_load_to_test_case(test_case:pd.DataFrame, load_df:pd.DataFrame):
    # Merge the two dataframes
    merged_df = pd.merge(test_case, load_df, on='Datetime', how='inner')
    # Return the merged value
    return merged_df

def calculate_curtailment_metrics(test_case, excess_threshold_percent):
    # Define a threshold over which we will consider generation to be excessive
    # In this case, we choose a threshold value that is some percentage of the peak load.
    # I.e., if the threshold percentage is 0.1%, and the peak load is 100kW, then we are 
    # considering any generation over the load + 100W to be excessive.
    excess_threshold = (test_case['Load (kW)'].max()) * excess_threshold_percent
    
    # Find the difference between net generation and the load. Net excess generation is positive.
    # We're looking at 'Generation to Grid (kW)' here, which is the net uncurtailed generation from
    # wind, pv, and battery combined with the unramped geothermal generation (rectangular).
    test_case['Excess Generation (kW)'] = test_case['Generation to Grid (kW)'] - test_case['Load (kW)']
    
    # Take a slice of the net excess generation based on our threshold
    curtailment_mask = test_case['Excess Generation (kW)'] > excess_threshold
    # This is a time series of energy generation that exceeds our threshold. Each value is the 
    # excess energy generation during the 5 minute window, expressed in kWh
    curtailed_generation_ts = test_case['Excess Generation (kW)'][curtailment_mask] * (5/60) 
    
    # Find the magnitude of the curtailment in absolute
    curtailment_magnitude = curtailed_generation_ts.sum()
    
    # Find the magnitude of the curtailment in percent
    # To do this, we first need to know the uncurtailed and unramped generation
    year_1_mask = test_case['Datetime'] < pd.Timestamp(f'2013-01-01 00:00:00')
    year_1_generation_kwh = test_case.loc[year_1_mask, 'Energy to Grid (kWh)'].sum()
    curtailment_percent = (curtailment_magnitude / year_1_generation_kwh) * 100

    metrics = {'Curtailed energy in year 1 (kWh)': curtailment_magnitude, 
               'Curtailed energy in year 1 (%)': curtailment_percent}

    return metrics

def determine_battery_cap(test_case, tc_si):
    # calculate capacity factor at hourly timestep
    battery_capacity = tc_si['Battery Capacity'].values.tolist()[0]
    batt_cap = np.array(test_case['Battery Discharge Power (kW)'])/battery_capacity
    # split into monthly steps
    monthly_cfs = np.array_split(batt_cap, len(batt_cap) // 8760)
    monthly_avg_cf = [] # store monthly average
    for cf in monthly_cfs:
        # remove negative values (indicating charging)
        cf = cf[cf >= 0]
        # compute average
        monthly_avg_cf.append(float(np.mean(cf)))
    return monthly_avg_cf

def generate_dispatch_stack(test_case, index_range:list):
    """
    On a given day, create the dispatch stack at hourly time steps.
    NOTE: this does not calculate battery charging, only discharging

    Return:
    Dictionary with time series generation for each generation source
    Dictionary with excess generation
    """
    # TODO replace index_range with a date, then pull the load and generation associated with that date
    day_gen = test_case.iloc[index_range[0]: index_range[1]]
    # store generation levels at every time step and excess generation
    pv_gen = [0]* day_gen.shape[0]
    wind_gen = [0]* day_gen.shape[0]
    geo_gen = [0]* day_gen.shape[0]
    batt_gen = [0]* day_gen.shape[0]
    pv_excess = [0]* day_gen.shape[0]
    wind_excess = [0]* day_gen.shape[0]
    geo_excess = [0]* day_gen.shape[0]
    batt_excess = [0]* day_gen.shape[0]
    # at each time step, calculate power used
    for i, row in day_gen.iterrows():
        ind = i - index_range[0]
        # start by utilizing available wind and solar
        load = row['Load (kW)']
        load = determine_resource_use(load, row['Net Wind Generation (kW)'], wind_gen, wind_excess, ind)
        if load == 0:
            continue
        load = determine_resource_use(load, row['PV to Grid (kW)'], pv_gen, pv_excess, ind)
        if load == 0:
            continue
        # utilize available battery
        load = determine_resource_use(load, row['Battery Discharge Power (kW)'], batt_gen, batt_excess, ind)
        if load == 0:
            continue
        # utilize available geothermal
        load= determine_resource_use(load, row['geothermal'], geo_gen, geo_excess, ind)
        if load == 0:
            continue

    # return dictionaries
    gen_dict = {'Net Wind Generation (kW)': wind_gen, 'PV to Grid (kW)': pv_gen, 'geothermal': geo_gen, 'Battery Discharge Power (kW)': batt_gen}
    excess_dict = {'Net Wind Generation (kW)': wind_excess, 'PV to Grid (kW)': pv_excess, 'geothermal': geo_excess, 'Battery Discharge Power (kW)': batt_excess}
    return gen_dict, excess_dict

def determine_resource_use(load, resource, resource_gen:list, resource_excess:list, i):
    # catch negative generation
    if resource < 0:
        return load
    # if all the load is met, store excess generation
    if load <= resource:
        resource_gen[i] = float(load)
        resource_excess[i] = float(resource - load)
        load = 0
    # if not all load is met, store remaining load
    else:
        load = load - resource
        resource_gen[i] = float(resource)
        resource_excess[i] = 0
    return load
    
def plot_dispatch_stack(generation_stack, file_pth, day_name):
    """
    Create a plot of generation stack & save
    """
    # colors for each generation type:
    color_dict = {'PV to Grid (kW)': 'gold', 'Net Wind Generation (kW)': 'royalblue', 'geothermal': 'tomato', 'Battery Discharge Power (kW)': 'silver'}
    x = range(len(generation_stack['PV to Grid (kW)']))
    alpha = 0.5
    # plot generation sources stacked on top
    plt.plot(x, np.array(generation_stack['PV to Grid (kW)']), label = 'PV', color =  color_dict['PV to Grid (kW)'])
    curr_gen_0 = np.array(generation_stack['PV to Grid (kW)'])
    plt.plot(x, np.array(generation_stack['Net Wind Generation (kW)']) + curr_gen_0, label = 'Wind', color =  color_dict['Net Wind Generation (kW)'])
    curr_gen_1 = curr_gen_0 + np.array(generation_stack['Net Wind Generation (kW)'])
    plt.plot(x, np.array(generation_stack['geothermal']) + curr_gen_1, label = 'Geothermal', color =  color_dict['geothermal'])
    curr_gen_2 = curr_gen_1 + np.array(generation_stack['geothermal'])
    plt.plot(x, np.array(generation_stack['Battery Discharge Power (kW)']) + curr_gen_2, label = 'Batt', color =  color_dict['Battery Discharge Power (kW)'])
    # fill between lines
    plt.fill_between(x, [0] * len(x), curr_gen_0, color = color_dict['PV to Grid (kW)'], alpha = alpha)
    plt.fill_between(x, curr_gen_0, curr_gen_1, color = color_dict['Net Wind Generation (kW)'], alpha = alpha)
    plt.fill_between(x, curr_gen_2, curr_gen_2, color = color_dict['geothermal'], alpha = alpha)
    plt.fill_between(x, curr_gen_2, curr_gen_2 + np.array(generation_stack['Battery Discharge Power (kW)']), color = color_dict['Battery Discharge Power (kW)'], alpha = alpha)
    plt.xlabel('Hourly Timestep')
    plt.ylabel('Generation Level')
    plt.title('Generation Dispatch')
    plt.legend()
    # save figure
    plt.savefig(os.path.join(file_pth, f'{day_name}_dispatch_stack.png'), dpi=300, format='png')

def add_geothermal_timeseries(test_case, geo_mw = 77, geo_cf = 0.95):
    unmet_load = test_case['Load (kW)'] - test_case['System to Grid (kW)'] # remaining load
    geothermal_capacity_kW = geo_mw * geo_cf * 1000 # amount of geothermal available (assume constant)
    test_case['Geothermal Generation (kW)'] = [min(geothermal_capacity_kW, l) for l in unmet_load] # geothermal time series
    test_case['Available Generation (kW)'] = test_case['System to Grid (kW)'] + np.array([geothermal_capacity_kW] * test_case['System to Grid (kW)'].shape[0])
    test_case['Generation to Grid (kW)'] = test_case['System to Grid (kW)'] + test_case['Geothermal Generation (kW)']
    return test_case

def store_results(file_pth, baseline_metrics = {}, generation_stack = {}, day_name = ''):
    """
    Store test case results
    """
    # store metrics
    if baseline_metrics != {}:
        with open(os.path.join(file_pth, 'metrics.json'), 'w') as f:
            json.dump(baseline_metrics, f, indent=4)

    if generation_stack != {}:
        generation_df = pd.DataFrame(generation_stack)
        generation_df.to_csv(os.path.join(file_pth, f'{day_name}_generation_stack.csv'), index=False)
       


if __name__ == '__main__':
    # names:
    available_gen_sources = ['Battery Discharge Power (kW)', 'PV to Grid (kW)', 'Net Wind Generation (kW)']

    # read in stored data for test case
    case_name = 'base_case0'
    test_case = pd.read_csv(os.path.join('data', 'test_cases', case_name, f'{case_name}_gen.csv'))
    test_case_system_info = pd.read_csv(os.path.join('data', 'test_cases', case_name, f'{case_name}_system_info.csv'))

<<<<<<< HEAD
    # determine which generation resources are available
    gen_sources = [i for i in test_case.columns if i in available_gen_sources]
    test_case['System to Grid (kW)'] = test_case[gen_sources].sum(axis=1) # available PV/Wind
    test_case['Available Generation (kW)'] = test_case['System to Grid (kW)'] # uncurtailed PV/Wind + unramped geothermal
    test_case['Available Energy (kWh)'] = test_case['Available Generation (kW)'] * 5/60 # available energy
    test_case['Generation to Grid (kW)'] = test_case['System to Grid (kW)'] # uncurtailed PV/Wind + ramped geothermal
    # add geothermal
    test_case = add_geothermal_timeseries(test_case)
=======
    # read in stored data for load
    load_filepath = 'data/Project 2 - Load Profile.xlsx'
    load = load_inspection_helpers.format_load_data(load_filepath=load_filepath)
>>>>>>> d41f660b

    # calculate baseline metrics
    baseline_metrics = calculate_baseline_metrics(test_case, test_case_system_info)

    # add the load timeseries to the test case
    test_case = add_load_to_test_case(test_case=test_case, load_df=load)

    # generate dispatch stack
    gen_dict, excess_dict = generate_dispatch_stack(test_case, [196, 210])

    # store results
    store_results(os.path.join('data', 'test_cases', case_name), baseline_metrics, gen_dict, 'TEST_196_210')

    # # plot figure for dispatch
    # plot_dispatch_stack(gen_dict, os.path.join('data', 'test_cases', case_name), 'TEST_196_210')
 <|MERGE_RESOLUTION|>--- conflicted
+++ resolved
@@ -20,13 +20,9 @@
      Return:
      Dictionary with stored metrics
     """
-<<<<<<< HEAD
-    test_case['Datetime'] = pd.to_datetime(test_case['Datetime'])
-=======
     # Ensure that the 'Datetime' column in the test case is full of Datetime objects
     test_case['Datetime'] = pd.to_datetime(test_case['Datetime'])
     
->>>>>>> d41f660b
     # check if the system is feasible throughout the year
     test_case, is_feas, infeas_steps = determine_feasibility(test_case)
     unmet_load_metrics = {}
@@ -75,11 +71,7 @@
     start_time = pd.to_datetime("16:00").time()  # 4 PM
     end_time = pd.to_datetime("19:00").time()    # 7 PM
     peak_df = test_case[(test_case['Datetime'].dt.time >= start_time) & (test_case['Datetime'].dt.time <= end_time)]
-<<<<<<< HEAD
     peak_excess_gen = peak_df['Available Generation (kW)'] - peak_df['Load (kW)']
-=======
-    peak_excess_gen = peak_df[['pv', 'wind', 'geothermal', 'batt']].sum(axis=1) - peak_df['load']
->>>>>>> d41f660b
     total_excess_gen_peak = float(peak_excess_gen.sum(axis=0))
     avg_excess_gen_peak = total_excess_gen_peak/peak_df.shape[0]
     excess_gen_dict.update({'total_excess_gen_peak': total_excess_gen_peak, 'avg_excess_gen_peak': avg_excess_gen_peak})
@@ -87,27 +79,18 @@
     start_time = pd.to_datetime("11:00").time()  # 11 AM
     end_time = pd.to_datetime("15:00").time()    # 3 PM
     midday_df = test_case[(test_case['Datetime'].dt.time >= start_time) & (test_case['Datetime'].dt.time <= end_time)]
-<<<<<<< HEAD
     midday_excess_gen = midday_df['Available Generation (kW)'] - midday_df['Load (kW)']
-=======
-    midday_excess_gen = midday_df[['pv', 'wind', 'geothermal', 'batt']].sum(axis=1) - midday_df['load']
->>>>>>> d41f660b
     total_excess_gen_midday = float(midday_excess_gen.sum(axis=0))
     avg_excess_gen_midday = total_excess_gen_midday/midday_df.shape[0]
     excess_gen_dict.update({'total_excess_gen_midday': total_excess_gen_midday, 'avg_excess_gen_midday': avg_excess_gen_midday})
     # calculate excess generation during night
     start_time = pd.to_datetime("21:00").time()  # 9 PM
     end_time = pd.to_datetime("5:00").time()    # 5 AM
-<<<<<<< HEAD
     nighttime_df = test_case[((test_case['Datetime'].dt.time >= start_time) & 
                               (test_case['Datetime'].dt.time <= pd.to_datetime("23:55").time())) |
                              ((test_case['Datetime'].dt.time >= pd.to_datetime("23:55").time()) & 
                               (test_case['Datetime'].dt.time <= end_time)) ] 
     nighttime_excess_gen = nighttime_df['Available Generation (kW)'] - nighttime_df['Load (kW)']
-=======
-    nighttime_df = test_case[(test_case['Datetime'].dt.time >= start_time) & (test_case['Datetime'].dt.time <= end_time)]
-    nighttime_excess_gen = nighttime_df[['pv', 'wind', 'geothermal', 'batt']].sum(axis=1) - nighttime_df['load']
->>>>>>> d41f660b
     total_excess_gen_nighttime = float(nighttime_excess_gen.sum(axis=0))
     avg_excess_gen_nighttime = total_excess_gen_nighttime/nighttime_df.shape[0]
     excess_gen_dict.update({'total_excess_gen_nighttime': total_excess_gen_nighttime, 'avg_excess_gen_nighttime': avg_excess_gen_nighttime})
@@ -286,7 +269,6 @@
     test_case = pd.read_csv(os.path.join('data', 'test_cases', case_name, f'{case_name}_gen.csv'))
     test_case_system_info = pd.read_csv(os.path.join('data', 'test_cases', case_name, f'{case_name}_system_info.csv'))
 
-<<<<<<< HEAD
     # determine which generation resources are available
     gen_sources = [i for i in test_case.columns if i in available_gen_sources]
     test_case['System to Grid (kW)'] = test_case[gen_sources].sum(axis=1) # available PV/Wind
@@ -295,11 +277,6 @@
     test_case['Generation to Grid (kW)'] = test_case['System to Grid (kW)'] # uncurtailed PV/Wind + ramped geothermal
     # add geothermal
     test_case = add_geothermal_timeseries(test_case)
-=======
-    # read in stored data for load
-    load_filepath = 'data/Project 2 - Load Profile.xlsx'
-    load = load_inspection_helpers.format_load_data(load_filepath=load_filepath)
->>>>>>> d41f660b
 
     # calculate baseline metrics
     baseline_metrics = calculate_baseline_metrics(test_case, test_case_system_info)
